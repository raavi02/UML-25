# src/models/mlp.py
from __future__ import annotations
import os
from pathlib import Path
from typing import Any, Dict, Optional, List
import json
import numpy as np
import pandas as pd
import numpy as np
import matplotlib.pyplot as plt
from pathlib import Path
import torch
import pytorch_lightning as pl
from torch import nn as nn
from torch.nn import functional as F
from torch.utils.data import TensorDataset, DataLoader

from src.utils.logging import logger
from src.model.grid_search import GridSearchRunner
from src.evaluation.metrics import evaluate_model, calculate_improvement
from src.data_loading.load_data import prepare_data, load_pred_data

# ---- factories used by GridSearchRunner ----

def _num_keypoints(cfg: Any) -> int:
    # Works with DictConfig (OmegaConf) or plain dict
    return int(cfg.data.num_keypoints)

def build_mlp_model(
    params: Dict[str, Any],
    n_keypoints: int,
    mode: str = "refine",
    loo_input_dim: int | None = None,
) -> pl.LightningModule:
    """
    mode:
      - 'refine': ResidualMLP (current baseline, GT-supervised refiner)
      - 'loo':    PoseMLPLOO (self-supervised leave-one-out pose model)
    """
    use_conf = params.get("use_confidence", True)

    if mode == "refine":
        input_dim = n_keypoints * 2 + (n_keypoints if use_conf else 0)
        return ResidualMLP(
            input_dim=input_dim,
            n_keypoints=n_keypoints,
            hidden_dims=params["hidden_dims"],
            dropout=params["dropout"],
            learning_rate=params["learning_rate"],
            weight_decay=params["weight_decay"],
        )

    elif mode == "loo":
        if loo_input_dim is None:
            raise ValueError("loo_input_dim must be provided when mode='loo'.")
        return PoseMLPLOO(
            input_dim=loo_input_dim,
            n_keypoints=n_keypoints,
            hidden_dims=params["hidden_dims"],
            dropout=params["dropout"],
            learning_rate=params["learning_rate"],
            weight_decay=params["weight_decay"],
        )

    else:
        raise ValueError(f"Unknown mode: {mode}")


def build_mlp_datamodule(
    params: Dict[str, Any],
    splits: Dict[str, Any],
    mode: str = "refine",
) -> pl.LightningDataModule:
    use_conf = params.get("use_confidence", True)

    if mode == "refine":
        X_all, y_all = prepare_data(
            splits["gt_train"],
            splits["pred_train"],
            use_confidence=use_conf,
        )
    elif mode == "loo":
        from src.data_loading.load_data import prepare_loo_data_from_preds
        X_all, y_all = prepare_loo_data_from_preds(
            pred_data=splits["pred_train"],
            use_confidence=use_conf,
        )
    else:
        raise ValueError(f"Unknown mode: {mode}")

    tr_idx = splits["tr_idx"]
    va_idx = splits["va_idx"]

    X_train, y_train = X_all[tr_idx], y_all[tr_idx]
    X_val, y_val = X_all[va_idx], y_all[va_idx]

    return MLPDataModule(X_train, y_train, X_val, y_val, batch_size=params["batch_size"])

# ---- evaluation for the selected best model ----

def evaluate_mlp_checkpoint(best_path: str, X_test: np.ndarray, y_test: np.ndarray,
                            output_dir: str | Path = "mlp_results", cfg_d=None, save_preds=False) -> Dict[str, float]:
    """Evaluate a trained MLP checkpoint on given test arrays and log detailed metrics."""

    output_dir = Path(output_dir)
    eval_dir = output_dir / "mlp" / "evaluations"
    eval_dir.mkdir(parents=True, exist_ok=True)

    # -------------------------
    # Load model + device
    # -------------------------
    logger.info(f"Loading model from: {best_path}")
    model = ResidualMLP.load_from_checkpoint(best_path)
    model.eval()

    device = torch.device("cuda" if torch.cuda.is_available() else "cpu")
    model.to(device)
    logger.info(f"Using device: {device}")

    # -------------------------
    # Early sanity check
    # -------------------------
    if len(X_test) == 0:
        logger.error("No test data available!")
        return {}

    logger.info(f"Test data shape - X_test: {X_test.shape}, y_test: {y_test.shape}")

    # -------------------------
    # Forward pass + metrics
    # -------------------------
    with torch.no_grad():
        y_pred = model(torch.as_tensor(X_test, dtype=torch.float32, device=device)).cpu().numpy()

    metrics = evaluate_model(model, X_test, y_test, device=str(device))

    # Add improvement metrics
    base_cols = model.n_keypoints * 2
    original_pred = X_test[:, :base_cols]
    improvement_metrics = calculate_improvement(original_pred, y_pred, y_test)
    metrics.update(improvement_metrics)

    # -------------------------
    # Print summary to console
    # -------------------------
    print("\n" + "=" * 60)
    print("MLP BASELINE - FINAL EVALUATION RESULTS")
    print("=" * 60)
    print(f"Model: {Path(best_path).name}")
    print(f"Test samples: {len(X_test)}")
    print("\nKEY METRICS:")
    print(f"  MPJPE: {metrics['mpjpe']:.4f} pixels")
    print(f"  PCK@5: {metrics['pck_5']:.2f}%")
    print(f"  PCK@10: {metrics['pck_10']:.2f}%")
    print("\nIMPROVEMENT OVER ORIGINAL PREDICTIONS:")
    print(f"  Original MPJPE: {metrics.get('original_mpjpe', np.nan):.4f} pixels")
    print(f"  Refined MPJPE:  {metrics.get('refined_mpjpe', np.nan):.4f} pixels")
    print(f"  Absolute Improvement: {metrics.get('absolute_improvement', np.nan):.4f} pixels")
    print(f"  Relative Improvement: {metrics.get('relative_improvement', np.nan):.2f}%")
    print("\nKEYPOINT ANALYSIS:")
    print(f"  Best keypoint error: {metrics.get('best_keypoint_error', np.nan):.4f} pixels")
    print(f"  Worst keypoint error: {metrics.get('worst_keypoint_error', np.nan):.4f} pixels")
    print("=" * 60)

    # -------------------------
    # Log summary (to file and logger)
    # -------------------------
    logger.info("\n=== TEST SET METRICS ===")
    logger.info(f"MPJPE: {metrics['mpjpe']:.4f}")
    logger.info(f"PCK@5: {metrics['pck_5']:.2f}%")
    logger.info(f"PCK@10: {metrics['pck_10']:.2f}%")
    if 'relative_improvement' in metrics:
        logger.info(f"Relative Improvement: {metrics['relative_improvement']:.2f}%")
    logger.info("=" * 40)

    # -------------------------
    # Save to JSON
    # -------------------------
    results_file = eval_dir / f"eval_{Path(best_path).stem}.json"
    serializable_metrics = {k: (v.tolist() if hasattr(v, "tolist") else v)
                            for k, v in metrics.items()}
    with open(results_file, "w") as f:
        json.dump(serializable_metrics, f, indent=2)
    logger.info(f"Detailed results saved to: {results_file}")

    if save_preds:
        save_predictions(cfg_d, eval_dir, y_pred)

    return metrics

# ---- convenience function we can call from pipeline ----

def run_mlp_grid_search(
    splits: Dict[str, Any],
    output_dir: str | Path,
    max_epochs: int,
    n_keypoints: int,
    use_confidence_options: List[bool] | None = None,
    mode: str = "refine",
) -> Dict[str, Any]:
    """
    Run grid search over MLP hyperparameters.

    mode:
      - 'refine': ResidualMLP supervised refiner
      - 'loo':    PoseMLPLOO self-supervised leave-one-out model
    """
    use_conf_opts = use_confidence_options if use_confidence_options is not None else [True, False]

    param_grid = {
        "hidden_dims": [[512, 256], [256, 128], [512, 256, 128]],
        "dropout": [0.1, 0.2],
        "learning_rate": [1e-3, 5e-4],
        "weight_decay": [1e-4, 1e-5],
        "use_confidence": use_conf_opts,
        "batch_size": [64, 128],
    }

    def _build_model_for_params(params: Dict[str, Any], n_k: int) -> pl.LightningModule:
        use_conf = params.get("use_confidence", True)

        if mode == "refine":
            loo_input_dim = None
        else:
            # coords (2K) + optional conf (K) + mask (K)
            base_dim = 2 * n_k + (n_k if use_conf else 0)
            loo_input_dim = base_dim + n_k

        return build_mlp_model(
            params=params,
            n_keypoints=n_k,
            mode=mode,
            loo_input_dim=loo_input_dim,
        )

    def _build_datamodule_for_params(params: Dict[str, Any], splits_: Dict[str, Any]) -> pl.LightningDataModule:
        return build_mlp_datamodule(
            params=params,
            splits=splits_,
            mode=mode,
        )

    runner = GridSearchRunner(
        output_dir=output_dir,
        param_grid=param_grid,
        build_model=_build_model_for_params,
        build_datamodule=_build_datamodule_for_params,
        monitor_metric="val_loss",
        mode="min",
        patience=15,
        max_epochs=max_epochs,
        n_keypoints=n_keypoints,
    )

    results = runner.run(splits)
    if not results:
        raise RuntimeError("No successful MLP runs.")

    best = min(results, key=lambda r: r["best_score"])
    logger.info(f"Best MLP ({mode}) grid-search result: {best}")
    return best


def create_summary_report(final_results: dict, output_dir: str):
    """Create a human-readable summary report."""
    report_path = Path(output_dir) / 'summary_report.txt'

    def _fmt_float(val, fmt: str = ".4f") -> str:
        """Safely format a value as float; fall back to 'N/A'."""
        if isinstance(val, (int, float, np.floating)):
            return format(val, fmt)
        return "N/A"

    with open(report_path, 'w') as f:
        f.write("MLP Baseline - Summary Report\n")
        f.write("=" * 50 + "\n\n")

        # -----------------------
        # Best hyperparameters
        # -----------------------
        f.write("BEST HYPERPARAMETERS:\n")
        for key, value in final_results.get('best_hyperparameters', {}).items():
            f.write(f"  {key}: {value}\n")

        # -----------------------
        # Validation performance
        # -----------------------
        f.write("\nVALIDATION PERFORMANCE:\n")
        val_loss = final_results.get('best_validation_loss', None)
        f.write(
            f"  Best Validation Loss: "
            f"{_fmt_float(val_loss, '.6f') if val_loss is not None else 'N/A'}\n"
        )

        # -----------------------
        # Test performance
        # -----------------------
        metrics = final_results.get('test_metrics', None)
        if metrics and isinstance(metrics, dict) and len(metrics) > 0:
            f.write("\nTEST SET PERFORMANCE:\n")
            mpjpe = metrics.get('mpjpe', None)
            pck_5 = metrics.get('pck_5', None)
            pck_10 = metrics.get('pck_10', None)

            f.write(f"  MPJPE: {_fmt_float(mpjpe, '.4f')} pixels\n")
            f.write(f"  PCK@5: {_fmt_float(pck_5, '.2f')}%\n")
            f.write(f"  PCK@10: {_fmt_float(pck_10, '.2f')}%\n")

            # Improvement block (only if these exist and look numeric)
            orig = metrics.get('original_mpjpe', None)
            ref = metrics.get('refined_mpjpe', None)
            abs_imp = metrics.get('absolute_improvement', None)
            rel_imp = metrics.get('relative_improvement', None)

            if orig is not None and ref is not None:
                f.write("\nIMPROVEMENT OVER ORIGINAL:\n")
                f.write(f"  Original MPJPE: {_fmt_float(orig, '.4f')} pixels\n")
                f.write(f"  Refined MPJPE:  {_fmt_float(ref, '.4f')} pixels\n")
                f.write(f"  Absolute Improvement: {_fmt_float(abs_imp, '.4f')} pixels\n")
                f.write(f"  Relative Improvement: {_fmt_float(rel_imp, '.2f')}%\n")
        else:
            # This covers LOO mode and/or when OOD eval is disabled
            f.write("\nTEST SET PERFORMANCE:\n")
            f.write("  No test metrics available (evaluation skipped or not applicable).\n")

        # -----------------------
        # Data statistics
        # -----------------------
        f.write("\nDATA STATISTICS:\n")
        for split, shape in final_results.get('data_shapes', {}).items():
            f.write(f"  {split}: {shape}\n")

    logger.info(f"Summary report saved to: {report_path}")

import matplotlib.pyplot as plt

def save_predictions(cfg_d, eval_dir, prediction_array, ood=True):
    """
    Save refined predictions and pixel error CSV.
    ALSO compare per-frame pixel error against original predictions
    and plot both on aligned CDF-style plots.
    """

    suffix = "_new" if ood else ""
    data_dir = cfg_d.data.gt_data_dir
    pred_original_dir = cfg_d.data.preds_data_dir  # ORIGINAL pre-refinement preds
    output_dir = Path(eval_dir)

    idx = 0

    # Prepare folders
    pred_dir = output_dir / "refiner_predictions"
    stats_dir = output_dir / "stats"
    pred_dir.mkdir(parents=True, exist_ok=True)
    stats_dir.mkdir(parents=True, exist_ok=True)

    # Load original predictions ONCE using your function definition
    pred_original_dict = load_pred_data(cfg_d, ood=ood)

    for cam in cfg_d.data.view_names:

        # ---------------- LOAD GT ----------------
        path = Path(data_dir) / f"CollectedData_{cam}{suffix}.csv"
        if not path.exists():
            print(f"GT not found for {cam}, skipping")
            continue

        df_gt = pd.read_csv(path, header=[0, 1, 2])
        flat_cols = ['_'.join(col).strip() for col in df_gt.columns.values]
        df_gt.columns = flat_cols

        coord_cols = [
            col for col in flat_cols
            if any(kp in col and coord in col
                   for kp in cfg_d.data.keypoint_names
                   for coord in ['x', 'y'])
        ]

        num_rows = df_gt.shape[0]
        num_coords_per_frame = len(coord_cols)

<<<<<<< HEAD
        # Slice predictions for this camera
        preds_cam = prediction_array[idx:idx + num_rows, :num_coords_per_frame]
        idx += preds_cam.shape[0]  # advance pointer based on what we actually sliced

        if preds_cam.shape[0] != num_rows:
            print(
                f"Prediction rows ({preds_cam.shape[0]}) != GT rows ({num_rows}) "
                f"for {cam}{suffix}; skipping save for this camera."
            )
            continue
=======
        # Slice refined predictions
        preds_refined = prediction_array[idx:idx + num_rows, :num_coords_per_frame]
        idx += num_rows

        # ---------------- SAVE REFINED PREDICTIONS CSV ----------------
        df_pred_ref = df_gt.copy()
        df_pred_ref.loc[:, coord_cols] = preds_refined

        col_tuples = [tuple(c.split("_")) for c in flat_cols]
        df_pred_ref.columns = pd.MultiIndex.from_tuples(col_tuples)

        out_pred = pred_dir / f"predictions_{cam}{suffix}_refined.csv"
        df_pred_ref.to_csv(out_pred, index=False)
        print(f"Saved refined predictions → {out_pred}")

        # =====================================================================
        # --------------------- PIXEL ERRORS (REFINED) -----------------------
        # =====================================================================
        gt_xy = df_gt.loc[:, coord_cols].to_numpy()
        refined_errs = []
        for k in range(0, num_coords_per_frame, 2):
            err = np.sqrt(((preds_refined[:, k:k+2] - gt_xy[:, k:k+2]) ** 2).sum(axis=1))
            refined_errs.append(err)
        refined_errs = np.vstack(refined_errs).T  # N × K

        # =====================================================================
        # ------------------ PIXEL ERRORS (ORIGINAL PREDICTIONS) --------------
        # =====================================================================
        if cam not in pred_original_dict:
            print(f"No original predictions for {cam}, skipping stats plots.")
            continue

        df_orig = pred_original_dict[cam]  # Already flattened & filtered

        # Extract only xy (remove likelihood columns)
        orig_coord_cols = []
        for kp in cfg_d.data.keypoint_names:
            orig_coord_cols.extend([f"heatmap_multiview_transformer_tracker_{kp}_x", f"heatmap_multiview_transformer_tracker_{kp}_y"])

        orig_xy = df_orig[orig_coord_cols].to_numpy()

        orig_errs = []
        for k in range(0, num_coords_per_frame, 2):
            err = np.sqrt(((orig_xy[:, k:k+2] - gt_xy[:, k:k+2]) ** 2).sum(axis=1))
            orig_errs.append(err)
        orig_errs = np.vstack(orig_errs).T  # N × K

        # =====================================================================
        # ------------------------- SORT ORDER (ORIGINAL) ---------------------
        # =====================================================================
        # The difficulty ordering is based on ORIGINAL pixel error
        # This is 1D per frame → we choose L2 norm across keypoints or max?
        # The user wants CDF-like sorting per keypoint → so sort per keypoint individually.

        keypoints = cfg_d.data.keypoint_names

        cam_stats_dir = stats_dir / f"{cam}"
        cam_stats_dir.mkdir(exist_ok=True)

        # =====================================================================
        # ------------------- PLOTS: ORIGINAL vs REFINED ----------------------
        # =====================================================================
        for i, kp in enumerate(keypoints):

            orig_kp = orig_errs[:, i]
            refined_kp = refined_errs[:, i]

            # Sort frames by ORIGINAL difficulty
            order = np.argsort(orig_kp)
>>>>>>> 26dd59df

            orig_sorted = orig_kp[order]
            refined_sorted = refined_kp[order]

            # --------------------- PLOT ---------------------
            plt.figure(figsize=(7, 5))
            plt.plot(orig_sorted, label="Original Error", linewidth=2)
            plt.plot(refined_sorted, label="Refined Error", linewidth=2)
            plt.xlabel("Frames (sorted by original difficulty)")
            plt.ylabel("Pixel Error")
            plt.title(f"{cam} — {kp}\nOriginal vs Refined Pixel Error")
            plt.grid(alpha=0.3)
            plt.legend()

            out_plot = cam_stats_dir / f"pixel_error_compare_{cam}_{kp}.png"
            plt.savefig(out_plot, dpi=150, bbox_inches="tight")
            plt.close()

        print(f"Saved comparison stats → {cam_stats_dir}")




class MLPDataModule(pl.LightningDataModule):
    """Data module for MLP training."""

    def __init__(self,
                 X_train: np.ndarray,
                 y_train: np.ndarray,
                 X_val: np.ndarray,
                 y_val: np.ndarray,
                 batch_size: int = 64):
        super().__init__()
        self.X_train = X_train
        self.y_train = y_train
        self.X_val = X_val
        self.y_val = y_val
        self.batch_size = batch_size

    def setup(self, stage: Optional[str] = None):
        # Convert to PyTorch tensors
        self.train_dataset = TensorDataset(
            torch.FloatTensor(self.X_train),
            torch.FloatTensor(self.y_train)
        )
        self.val_dataset = TensorDataset(
            torch.FloatTensor(self.X_val),
            torch.FloatTensor(self.y_val)
        )

    def train_dataloader(self):
        return DataLoader(self.train_dataset, batch_size=self.batch_size, shuffle=True)

    def val_dataloader(self):
        return DataLoader(self.val_dataset, batch_size=self.batch_size)


class ResidualMLP(pl.LightningModule):
    """Residual MLP for keypoint refinement."""

    def __init__(self,
                 input_dim: int,
                 n_keypoints: int,
                 hidden_dims: List[int] = [512, 256, 128],
                 dropout: float = 0.1,
                 learning_rate: float = 1e-3,
                 weight_decay: float = 1e-4):
        super().__init__()
        self.save_hyperparameters()
        self.n_keypoints = int(n_keypoints)

        self.layers = nn.ModuleList()
        prev_dim = input_dim

        # Build hidden layers
        for hidden_dim in hidden_dims:
            self.layers.append(nn.Linear(prev_dim, hidden_dim))
            self.layers.append(nn.ReLU())
            self.layers.append(nn.Dropout(dropout))
            prev_dim = hidden_dim

        # Output layer - predicts coordinate adjustments
        self.output_layer = nn.Linear(prev_dim, self.n_keypoints * 2)

        self.learning_rate = learning_rate
        self.weight_decay = weight_decay

    def forward(self, x: torch.Tensor) -> torch.Tensor:
        base = self.n_keypoints * 2
        residual = x[:, :base]  # Original coordinates

        for layer in self.layers:
            x = layer(x)

        adjustments = self.output_layer(x)

        # Residual connection: original coords + learned adjustments
        return residual + adjustments

    def training_step(self, batch, batch_idx):
        x, y = batch
        y_pred = self(x)
        loss = F.mse_loss(y_pred, y)

        self.log('train_loss', loss, prog_bar=True)
        return loss

    def validation_step(self, batch, batch_idx):
        x, y = batch
        y_pred = self(x)
        loss = F.mse_loss(y_pred, y)

        # Calculate MPJPE (Mean Per Joint Position Error)
        mpjpe = torch.sqrt(F.mse_loss(y_pred, y, reduction='none')).mean(dim=1).mean()

        self.log('val_loss', loss, prog_bar=True)
        self.log('val_mpjpe', mpjpe, prog_bar=True)
        return loss

    def configure_optimizers(self):
        optimizer = torch.optim.AdamW(
            self.parameters(),
            lr=self.learning_rate,
            weight_decay=self.weight_decay
        )
        scheduler = torch.optim.lr_scheduler.ReduceLROnPlateau(
            optimizer, mode='min', factor=0.5, patience=10
        )

        return {
            'optimizer': optimizer,
            'lr_scheduler': {
                'scheduler': scheduler,
                'monitor': 'val_loss'
            }
        }

class PoseMLPLOO(pl.LightningModule):
    """
    Pose-level MLP for leave-one-out (LOO) reconstruction.

    Input:  per-example pose vector, e.g. [x_0, y_0, ..., x_{K-1}, y_{K-1}, mask_0, ..., mask_{K-1}]
            where mask_i = 1 if keypoint i is DROPPED, 0 otherwise.
    Output: predicted coordinates for ALL keypoints [x_hat_0, y_hat_0, ..., x_hat_{K-1}, y_hat_{K-1}].

    During training, we only compute loss on the dropped keypoint(s), as indicated by the mask.
    """

    def __init__(
            self,
            input_dim: int,
            n_keypoints: int,
            hidden_dims: List[int] = [512, 256, 128],
            dropout: float = 0.1,
            learning_rate: float = 1e-3,
            weight_decay: float = 1e-4,
    ):
        super().__init__()
        self.save_hyperparameters()
        self.n_keypoints = int(n_keypoints)

        self.layers = nn.ModuleList()
        prev_dim = input_dim

        for hidden_dim in hidden_dims:
            self.layers.append(nn.Linear(prev_dim, hidden_dim))
            self.layers.append(nn.ReLU())
            self.layers.append(nn.Dropout(dropout))
            prev_dim = hidden_dim

        # Output full pose: x,y for each keypoint
        self.output_layer = nn.Linear(prev_dim, self.n_keypoints * 2)

        self.learning_rate = learning_rate
        self.weight_decay = weight_decay

    def forward(self, x: torch.Tensor) -> torch.Tensor:
        # No residual connection here; we just output a reconstructed pose
        for layer in self.layers:
            x = layer(x)
        return self.output_layer(x)  # [B, 2K]

    def _compute_loss(self, x: torch.Tensor, y_true: torch.Tensor) -> torch.Tensor:
        """
        x: [B, D]  (includes mask in last K dims)
        y_true: [B, 2K]  (original pose coords)

        We only compute loss on the DROPPED keypoint(s) where mask == 1.
        """
        B = x.shape[0]
        K = self.n_keypoints
        # mask is assumed to be last K features
        mask = x[:, -K:]  # [B, K], 1 = dropped keypoint

        y_pred = self(x)  # [B, 2K]

        # Reshape for convenience
        y_pred_reshaped = y_pred.view(B, K, 2)  # [B, K, 2]
        y_true_reshaped = y_true.view(B, K, 2)  # [B, K, 2]

        # Expand mask to (B, K, 2) so we apply the loss only to dropped joints
        mask_expanded = mask.unsqueeze(-1).expand_as(y_true_reshaped)  # [B, K, 2]

        diff = (y_pred_reshaped - y_true_reshaped) ** 2  # [B, K, 2]
        masked_diff = diff * mask_expanded  # [B, K, 2]

        # Avoid divide-by-zero if no dropped joints in a batch
        denom = mask_expanded.sum()
        if denom < 1.0:
            # Fallback: plain MSE on all joints
            return F.mse_loss(y_pred, y_true)

        loss = masked_diff.sum() / denom
        return loss

    def training_step(self, batch, batch_idx):
        x, y_true = batch
        loss = self._compute_loss(x, y_true)
        self.log("train_loss", loss, prog_bar=True)
        return loss

    def validation_step(self, batch, batch_idx):
        x, y_true = batch
        loss = self._compute_loss(x, y_true)
        self.log("val_loss", loss, prog_bar=True)
        return loss

    def configure_optimizers(self):
        optimizer = torch.optim.AdamW(
            self.parameters(),
            lr=self.learning_rate,
            weight_decay=self.weight_decay,
        )
        scheduler = torch.optim.lr_scheduler.ReduceLROnPlateau(
            optimizer, mode="min", factor=0.5, patience=10
        )
        return {
            "optimizer": optimizer,
            "lr_scheduler": {
                "scheduler": scheduler,
                "monitor": "val_loss",
            },
        }<|MERGE_RESOLUTION|>--- conflicted
+++ resolved
@@ -379,18 +379,6 @@
         num_rows = df_gt.shape[0]
         num_coords_per_frame = len(coord_cols)
 
-<<<<<<< HEAD
-        # Slice predictions for this camera
-        preds_cam = prediction_array[idx:idx + num_rows, :num_coords_per_frame]
-        idx += preds_cam.shape[0]  # advance pointer based on what we actually sliced
-
-        if preds_cam.shape[0] != num_rows:
-            print(
-                f"Prediction rows ({preds_cam.shape[0]}) != GT rows ({num_rows}) "
-                f"for {cam}{suffix}; skipping save for this camera."
-            )
-            continue
-=======
         # Slice refined predictions
         preds_refined = prediction_array[idx:idx + num_rows, :num_coords_per_frame]
         idx += num_rows
@@ -460,7 +448,6 @@
 
             # Sort frames by ORIGINAL difficulty
             order = np.argsort(orig_kp)
->>>>>>> 26dd59df
 
             orig_sorted = orig_kp[order]
             refined_sorted = refined_kp[order]
