# src/models/gnn.py
from __future__ import annotations
from pathlib import Path
import os
import pandas as pd
from typing import Any, Dict, Optional, List, Tuple
import json
import numpy as np
import torch
import pytorch_lightning as pl
from torch import nn as nn
import matplotlib.pyplot as plt
from torch.nn import functional as F
from torch_geometric.nn import GATConv, GCNConv
from torch.utils.data import TensorDataset, DataLoader

from src.utils.logging import logger

from src.evaluation.metrics import evaluate_model, calculate_improvement
<<<<<<< HEAD
from src.data_loading.load_data import prepare_data, prepare_loo_eval_data
=======
from src.data_loading.load_data import prepare_data, load_pred_data
>>>>>>> b32284c1

def convert_labels_to_indices(keypoints: List[str], skeleton: List[Tuple[str, str]]) -> List[Tuple[int, int]]:
    keypoint_to_index = {kp: idx for idx, kp in enumerate(keypoints)}
    skeleton_indices = []
    for joint_a, joint_b in skeleton:
        idx_a = keypoint_to_index.get(joint_a)
        idx_b = keypoint_to_index.get(joint_b)
        if idx_a is not None and idx_b is not None:
            skeleton_indices.append((idx_a, idx_b))
    return np.array(skeleton_indices).T  # shape (2, num_edges)

def _num_keypoints(cfg: Any) -> int:
    # Works with DictConfig (OmegaConf) or plain dict
    return int(cfg.data.num_keypoints)

def build_gnn_model(
    params: Dict[str, Any],
    n_keypoints: int,
    mode: str = "refine",
    loo_input_dim: int | None = None,
    skeleton: List[Tuple[str, str]] | None = None,
    keypoints: List[str] | None = None,
) -> pl.LightningModule:
    """
    mode:
      - 'refine': ResidualGNN supervised refiner (residual on coords)
      - 'loo':    PoseGNNLOO self-supervised leave-one-out model
    """
    use_conf = params.get("use_confidence", True)

    if keypoints is None or skeleton is None:
        raise ValueError("build_gnn_model requires keypoints and skeleton lists.")

    # Convert labeled skeleton to index-based edge_index (2, num_edges)
    skeleton_indices = convert_labels_to_indices(keypoints, skeleton)

    if mode == "refine":
        input_dim = n_keypoints * 2 + (n_keypoints if use_conf else 0)
        return ResidualGNN(
            input_dim=input_dim,
            n_keypoints=n_keypoints,
            hidden_dims=params["hidden_dims"],
            hidden_heads=params["hidden_heads"],
            skeleton=skeleton_indices,
            negative_slope=params.get("negative_slope", 0.2),
            dropout=params["dropout"],
            learning_rate=params["learning_rate"],
            weight_decay=params["weight_decay"],
            use_gat=params.get("use_gat", False)
        )

    elif mode == "loo":
        if loo_input_dim is None:
            raise ValueError("loo_input_dim must be provided when mode='loo'.")
        return PoseGNNLOO(
            input_dim=loo_input_dim,
            n_keypoints=n_keypoints,
            skeleton=skeleton_indices,
            hidden_dims=params["hidden_dims"],
            hidden_heads=params["hidden_heads"],
            negative_slope=params.get("negative_slope", 0.2),
            dropout=params["dropout"],
            learning_rate=params["learning_rate"],
            weight_decay=params["weight_decay"],
            use_confidence=use_conf,
        )

    else:
        raise ValueError(f"Unknown mode: {mode}")


def build_gnn_datamodule(
    params: Dict[str, Any],
    splits: Dict[str, Any],
    mode: str = "refine",
) -> pl.LightningDataModule:
    use_conf = params.get("use_confidence", True)

    if mode == "refine":
        X_all, y_all = prepare_data(
            splits["gt_train"],
            splits["pred_train"],
            use_confidence=use_conf,
        )
    elif mode == "loo":
        from src.data_loading.load_data import prepare_loo_data_from_preds
        X_all, y_all = prepare_loo_data_from_preds(
            pred_data=splits["pred_train"],
            use_confidence=use_conf,
        )
    else:
        raise ValueError(f"Unknown mode: {mode}")

    tr_idx = splits["tr_idx"]
    va_idx = splits["va_idx"]

    X_train, y_train = X_all[tr_idx], y_all[tr_idx]
    X_val, y_val = X_all[va_idx], y_all[va_idx]

    return GNNDataModule(
        X_train, y_train, X_val, y_val,
        batch_size=params["batch_size"],
    )

def evaluate_gnn_checkpoint(best_path: str, X_test: np.ndarray, y_test: np.ndarray,
                            output_dir: str | Path = "gnn_results", cfg_d=None, save_preds=False) -> Dict[str, float]:
    """Evaluate a trained GNN checkpoint on given test arrays and log detailed metrics."""

    output_dir = Path(output_dir)
    eval_dir = output_dir / "gnn" / "evaluations"
    eval_dir.mkdir(parents=True, exist_ok=True)

    # -------------------------
    # Load model + device
    # -------------------------
    logger.info(f"Loading model from: {best_path}")
    model = ResidualGNN.load_from_checkpoint(best_path)
    model.eval()

    device = torch.device("cuda" if torch.cuda.is_available() else "cpu")
    model.to(device)
    logger.info(f"Using device: {device}")

    # -------------------------
    # Early sanity check
    # -------------------------
    if len(X_test) == 0:
        logger.error("No test data available!")
        return {}

    logger.info(f"Test data shape - X_test: {X_test.shape}, y_test: {y_test.shape}")

    # -------------------------
    # Forward pass + metrics
    # -------------------------
    with torch.no_grad():
        y_pred = model(torch.as_tensor(X_test, dtype=torch.float32, device=device)).cpu().numpy()

    metrics = evaluate_model(model, X_test, y_test, device=str(device))

    # Add improvement metrics
    base_cols = model.n_keypoints * 2
    original_pred = X_test[:, :base_cols]
    improvement_metrics = calculate_improvement(original_pred, y_pred, y_test)
    metrics.update(improvement_metrics)

    # -------------------------
    # Print summary to console
    # -------------------------
    print("\n" + "=" * 60)
    print("GNN BASELINE - FINAL EVALUATION RESULTS")
    print("=" * 60)
    print(f"Model: {Path(best_path).name}")
    print(f"Test samples: {len(X_test)}")
    print("\nKEY METRICS:")
    print(f"  MPJPE: {metrics['mpjpe']:.4f} pixels")
    print(f"  PCK@5: {metrics['pck_5']:.2f}%")
    print(f"  PCK@10: {metrics['pck_10']:.2f}%")
    print("\nIMPROVEMENT OVER ORIGINAL PREDICTIONS:")
    print(f"  Original MPJPE: {metrics.get('original_mpjpe', np.nan):.4f} pixels")
    print(f"  Refined MPJPE:  {metrics.get('refined_mpjpe', np.nan):.4f} pixels")
    print(f"  Absolute Improvement: {metrics.get('absolute_improvement', np.nan):.4f} pixels")
    print(f"  Relative Improvement: {metrics.get('relative_improvement', np.nan):.2f}%")
    print("\nKEYPOINT ANALYSIS:")
    print(f"  Best keypoint error: {metrics.get('best_keypoint_error', np.nan):.4f} pixels")
    print(f"  Worst keypoint error: {metrics.get('worst_keypoint_error', np.nan):.4f} pixels")
    print("=" * 60)

    # -------------------------
    # Log summary (to file and logger)
    # -------------------------
    logger.info("\n=== TEST SET METRICS ===")
    logger.info(f"MPJPE: {metrics['mpjpe']:.4f}")
    logger.info(f"PCK@5: {metrics['pck_5']:.2f}%")
    logger.info(f"PCK@10: {metrics['pck_10']:.2f}%")
    if 'relative_improvement' in metrics:
        logger.info(f"Relative Improvement: {metrics['relative_improvement']:.2f}%")
    logger.info("=" * 40)

    # -------------------------
    # Save to JSON
    # -------------------------
    results_file = eval_dir / f"eval_{Path(best_path).stem}.json"
    serializable_metrics = {k: (v.tolist() if hasattr(v, "tolist") else v)
                            for k, v in metrics.items()}
    with open(results_file, "w") as f:
        json.dump(serializable_metrics, f, indent=2)
    logger.info(f"Detailed results saved to: {results_file}")

    if save_preds:
        save_predictions(cfg_d, eval_dir, y_pred)

    return metrics


def evaluate_gnn_loo_checkpoint(
    best_path: str,
    gt_data: Dict[str, Any],
    pred_data: Dict[str, Any],
    output_dir: str | Path = "gnn_results",
    use_confidence: bool = True,
    n_drops_per_pose: int = 1,
) -> Dict[str, Any]:
    """Evaluate a trained GNN LOO model by comparing reconstruction to GT on dropped joints."""

    output_dir = Path(output_dir)
    eval_dir = output_dir / "gnn" / "evaluations"
    eval_dir.mkdir(parents=True, exist_ok=True)

    logger.info("Preparing LOO evaluation data (GT + predictions)...")
    X_eval, y_gt, base_preds, _ = prepare_loo_eval_data(
        gt_data=gt_data,
        pred_data=pred_data,
        use_confidence=use_confidence,
        n_drops_per_pose=n_drops_per_pose,
    )

    logger.info(f"Loading LOO GNN model from: {best_path}")
    model = PoseGNNLOO.load_from_checkpoint(best_path)
    model.eval()

    device = torch.device("cuda" if torch.cuda.is_available() else "cpu")
    model.to(device)
    logger.info(f"Using device: {device}")

    with torch.no_grad():
        y_recon = model(torch.as_tensor(X_eval, dtype=torch.float32, device=device)).cpu().numpy()

    K = model.n_keypoints
    mask = X_eval[:, -K:]

    base_coords = base_preds.reshape(-1, K, 2)
    recon_coords = y_recon.reshape(-1, K, 2)
    gt_coords = y_gt.reshape(-1, K, 2)

    base_errors = np.sqrt(((base_coords - gt_coords) ** 2).sum(axis=2))
    recon_errors = np.sqrt(((recon_coords - gt_coords) ** 2).sum(axis=2))
    recon_deltas = np.sqrt(((recon_coords - base_coords) ** 2).sum(axis=2))

    mask_bool = mask > 0.5
    if not mask_bool.any():
        logger.error("No dropped keypoints found in eval mask; cannot compute metrics.")
        return {}

    dropped_base_errors = base_errors[mask_bool]
    dropped_recon_errors = recon_errors[mask_bool]
    dropped_deltas = recon_deltas[mask_bool]

    normalized_deltas = dropped_deltas / (dropped_base_errors + 1e-8)
    normalized_recon_error = dropped_recon_errors / (dropped_base_errors + 1e-8)

    corr_delta_vs_base = np.nan
    corr_recon_vs_base = np.nan
    if dropped_base_errors.size > 1:
        corr_delta_vs_base = float(np.corrcoef(dropped_deltas, dropped_base_errors)[0, 1])
        corr_recon_vs_base = float(np.corrcoef(dropped_recon_errors, dropped_base_errors)[0, 1])

    bin_stats = []
    try:
        quantiles = np.linspace(0, 1, 6)
        edges = np.quantile(dropped_base_errors, quantiles)
        edges = np.unique(edges)
        if len(edges) >= 2:
            for i in range(len(edges) - 1):
                lo, hi = edges[i], edges[i + 1]
                if i == len(edges) - 2:
                    mask_bin = (dropped_base_errors >= lo) & (dropped_base_errors <= hi)
                else:
                    mask_bin = (dropped_base_errors >= lo) & (dropped_base_errors < hi)
                if not mask_bin.any():
                    continue
                bin_stats.append({
                    "bin_low": float(lo),
                    "bin_high": float(hi),
                    "count": int(mask_bin.sum()),
                    "mean_base_error": float(dropped_base_errors[mask_bin].mean()),
                    "mean_recon_error": float(dropped_recon_errors[mask_bin].mean()),
                    "mean_delta": float(dropped_deltas[mask_bin].mean()),
                    "mean_recon_base_ratio": float(normalized_recon_error[mask_bin].mean()),
                })
    except Exception as e:  # pragma: no cover - defensive
        logger.warning(f"Failed to compute LOO bin stats: {e}")

    metrics: Dict[str, Any] = {
        "base_mpjpe": float(dropped_base_errors.mean()),
        "reconstruction_mpjpe": float(dropped_recon_errors.mean()),
        "delta_magnitude": float(dropped_deltas.mean()),
        "normalized_delta_mean": float(normalized_deltas.mean()),
        "normalized_delta_median": float(np.median(normalized_deltas)),
        "normalized_recon_error_mean": float(normalized_recon_error.mean()),
        "corr_delta_vs_base_error": corr_delta_vs_base,
        "corr_recon_vs_base_error": corr_recon_vs_base,
        "binned_error_stats": bin_stats,
        "per_keypoint_base_error": [float(np.nanmean(base_errors[:, k])) for k in range(K)],
        "per_keypoint_reconstruction_error": [float(np.nanmean(recon_errors[:, k])) for k in range(K)],
        "per_keypoint_delta": [float(np.nanmean(recon_deltas[:, k])) for k in range(K)],
        "num_eval_examples": int(X_eval.shape[0]),
        "eval_X_shape": tuple(X_eval.shape),
    }

    print("\n" + "=" * 60)
    print("GNN LOO - EVALUATION RESULTS")
    print("=" * 60)
    print(f"Model: {Path(best_path).name}")
    print(f"Eval examples (pose x drops): {X_eval.shape[0]}")
    print("\nDROPPED JOINT METRICS:")
    print(f"  Base pred MPJPE: {metrics['base_mpjpe']:.4f} pixels")
    print(f"  LOO recon MPJPE: {metrics['reconstruction_mpjpe']:.4f} pixels")
    print(f"  Delta magnitude (|recon - pred|): {metrics['delta_magnitude']:.4f} pixels")
    print(f"  Normalized delta (mean): {metrics['normalized_delta_mean']:.4f}")
    print(f"  Recon/Base error ratio (mean): {metrics['normalized_recon_error_mean']:.4f}")
    if not np.isnan(metrics["corr_delta_vs_base_error"]):
        print(f"  Corr(delta, base_error): {metrics['corr_delta_vs_base_error']:.4f}")
    if not np.isnan(metrics["corr_recon_vs_base_error"]):
        print(f"  Corr(recon_error, base_error): {metrics['corr_recon_vs_base_error']:.4f}")
    if metrics.get("binned_error_stats"):
        print("\n  Mean recon error by base-error bins:")
        for b in metrics["binned_error_stats"]:
            print(
                f"    [{b['bin_low']:.2f}, {b['bin_high']:.2f}] (n={b['count']}): "
                f"base={b['mean_base_error']:.3f}, recon={b['mean_recon_error']:.3f}, "
                f"ratio={b['mean_recon_base_ratio']:.3f}"
            )
    print("=" * 60)

    results_file = eval_dir / f"loo_eval_{Path(best_path).stem}.json"
    serializable_metrics = {k: (v.tolist() if hasattr(v, "tolist") else v)
                            for k, v in metrics.items()}
    with open(results_file, "w") as f:
        json.dump(serializable_metrics, f, indent=2)
    logger.info(f"LOO evaluation saved to: {results_file}")

    return metrics

# ---- convenience function we can call from pipeline ----

def run_gnn_grid_search(
    splits: Dict[str, Any],
    output_dir: str | Path,
    max_epochs: int,
    n_keypoints: int,
    skeleton: List[Tuple[str, str]],
    keypoints: List[str],
    mode: str = "refine",
    use_confidence_options: List[bool] | None = None,
    use_gat = False
) -> Dict[str, Any]:
    from src.model.grid_search import GridSearchRunner

    # Ensure plain Python containers (in case cfg objects are passed)
    keypoints_list = list(keypoints)
    skeleton_list = [tuple(edge) for edge in skeleton]

    use_conf_opts = use_confidence_options if use_confidence_options is not None else [True, False]
    if use_gat:
        param_grid = {
            "hidden_dims": [[16, 8], [8, 4], [16, 8, 4]],
            "hidden_heads": [[8, 4], [4, 2], [8, 4, 2]],
            "dropout": [0.1, 0.2],
            "negative_slope": [0.0, 0.2],
            "learning_rate": [1e-3, 5e-4],
            "weight_decay": [1e-4, 1e-5],
            "use_confidence": use_conf_opts,
            "batch_size": [64, 128],
            "use_gat": [use_gat]
        }
    else:
        param_grid = {
            "hidden_dims": [[32, 32], [64, 32], [64, 32, 32]],
            "hidden_heads": [[1]],
            "dropout": [0.1, 0.2],
            "negative_slope": [0.0, 0.2],
            "learning_rate": [1e-3, 5e-4],
            "weight_decay": [1e-4, 1e-5],
            "use_confidence": use_conf_opts,
            "batch_size": [64, 128],
            "use_gat": [use_gat]
        }


    def _build_model_for_params(params: Dict[str, Any], n_k: int) -> pl.LightningModule:
        use_conf = params.get("use_confidence", True)

        if mode == "refine":
            loo_input_dim = None
        else:
            # coords (2K) + optional conf (K) + mask (K)
            base_dim = 2 * n_k + (n_k if use_conf else 0)
            loo_input_dim = base_dim + n_k

        return build_gnn_model(
            params=params,
            n_keypoints=n_k,
            mode=mode,
            loo_input_dim=loo_input_dim,
            skeleton=skeleton_list,
            keypoints=keypoints_list,
        )

    def _build_datamodule_for_params(
        params: Dict[str, Any],
        splits_: Dict[str, Any],
    ) -> pl.LightningDataModule:
        return build_gnn_datamodule(
            params=params,
            splits=splits_,
            mode=mode,
        )

    runner = GridSearchRunner(
        output_dir=output_dir,
        param_grid=param_grid,
        build_model=_build_model_for_params,
        build_datamodule=_build_datamodule_for_params,
        monitor_metric="val_loss",
        mode="min",
        patience=15,
        max_epochs=max_epochs,
        # Force CPU when only MPS is present because torch-geometric
        # layers can hit placeholder allocation issues on MPS.
        accelerator="gpu" if torch.cuda.is_available() else "cpu",
        n_keypoints=n_keypoints,
    )

    results = runner.run(splits)
    if not results:
        raise RuntimeError("No successful GNN runs.")
    best = min(results, key=lambda r: r["best_score"])
    return best  # {params, best_score, best_path}


def create_summary_report(final_results: dict, output_dir: str):
    """Create a human-readable summary report."""
    report_path = Path(output_dir) / 'summary_report.txt'

    def _fmt_float(val, fmt: str = '.4f') -> str:
        if isinstance(val, (int, float, np.floating)):
            return format(val, fmt)
        return 'N/A'

    with open(report_path, 'w') as f:
        f.write("GNN Baseline - Summary Report\n")
        f.write("=" * 50 + "\n\n")

        f.write("BEST HYPERPARAMETERS:\n")
        for key, value in final_results['best_hyperparameters'].items():
            f.write(f"  {key}: {value}\n")

        f.write(f"\nVALIDATION PERFORMANCE:\n")
        f.write(f"  Best Validation Loss: {final_results['best_validation_loss']:.6f}\n")

        metrics = final_results.get('test_metrics', {})
        if metrics:
            f.write(f"\nTEST SET PERFORMANCE:\n")
            mpjpe = metrics.get('mpjpe', None)
            pck_5 = metrics.get('pck_5', None)
            pck_10 = metrics.get('pck_10', None)
            if mpjpe is not None:
                f.write(f"  MPJPE: {_fmt_float(mpjpe, '.4f')} pixels\n")
            if pck_5 is not None:
                f.write(f"  PCK@5: {_fmt_float(pck_5, '.2f')}%\n")
            if pck_10 is not None:
                f.write(f"  PCK@10: {_fmt_float(pck_10, '.2f')}%\n")

            if 'original_mpjpe' in metrics and 'refined_mpjpe' in metrics:
                f.write(f"\nIMPROVEMENT OVER ORIGINAL:\n")
                f.write(f"  Original MPJPE: {_fmt_float(metrics['original_mpjpe'], '.4f')} pixels\n")
                f.write(f"  Refined MPJPE:  {_fmt_float(metrics['refined_mpjpe'], '.4f')} pixels\n")
                f.write(f"  Absolute Improvement: {_fmt_float(metrics['absolute_improvement'], '.4f')} pixels\n")
                f.write(f"  Relative Improvement: {_fmt_float(metrics['relative_improvement'], '.2f')}%\n")

            # LOO alignment metrics
            base_mpjpe = metrics.get('base_mpjpe', None)
            if base_mpjpe is not None:
                f.write("\nLOO RECONSTRUCTION (dropped joints):\n")
                f.write(f"  Base pred MPJPE: {_fmt_float(base_mpjpe, '.4f')} pixels\n")
                if metrics.get('reconstruction_mpjpe', None) is not None:
                    f.write(f"  LOO recon MPJPE: {_fmt_float(metrics['reconstruction_mpjpe'], '.4f')} pixels\n")
                if metrics.get('normalized_delta_mean', None) is not None:
                    f.write(f"  Normalized delta (mean): {_fmt_float(metrics['normalized_delta_mean'], '.4f')}\n")
                if metrics.get('normalized_recon_error_mean', None) is not None:
                    f.write(
                        f"  Recon/Base error ratio (mean): {_fmt_float(metrics['normalized_recon_error_mean'], '.4f')}\n"
                    )
                if metrics.get('corr_delta_vs_base_error', None) is not None:
                    f.write(
                        f"  Corr(delta, base_error): {_fmt_float(metrics['corr_delta_vs_base_error'], '.4f')}\n"
                    )
                if metrics.get('corr_recon_vs_base_error', None) is not None:
                    f.write(
                        f"  Corr(recon_error, base_error): {_fmt_float(metrics['corr_recon_vs_base_error'], '.4f')}\n"
                    )
                if metrics.get('binned_error_stats'):
                    f.write("  Mean recon error by base-error bins:\n")
                    for b in metrics['binned_error_stats']:
                        f.write(
                            f"    [{_fmt_float(b['bin_low'], '.2f')}, {_fmt_float(b['bin_high'], '.2f')}] "
                            f"(n={b['count']}): base={_fmt_float(b['mean_base_error'], '.3f')}, "
                            f"recon={_fmt_float(b['mean_recon_error'], '.3f')}, "
                            f"ratio={_fmt_float(b['mean_recon_base_ratio'], '.3f')}\n"
                        )

        f.write(f"\nDATA STATISTICS:\n")
        for split, shape in final_results['data_shapes'].items():
            f.write(f"  {split}: {shape}\n")

    logger.info(f"Summary report saved to: {report_path}")

def save_predictions(cfg_d, eval_dir, prediction_array, ood=True):
    """
    Save refined predictions and pixel error CSV.
    ALSO compare per-frame pixel error against original predictions
    and plot both on aligned CDF-style plots.
    """

    suffix = "_new" if ood else ""
    data_dir = cfg_d.data.gt_data_dir
    pred_original_dir = cfg_d.data.preds_data_dir  # ORIGINAL pre-refinement preds
    output_dir = Path(eval_dir)

    idx = 0

    # Prepare folders
    pred_dir = output_dir / "refiner_predictions"
    stats_dir = output_dir / "stats"
    pred_dir.mkdir(parents=True, exist_ok=True)
    stats_dir.mkdir(parents=True, exist_ok=True)

    # Load original predictions ONCE using your function definition
    pred_original_dict = load_pred_data(cfg_d, ood=ood)

    for cam in cfg_d.data.view_names:

        # ---------------- LOAD GT ----------------
        path = Path(data_dir) / f"CollectedData_{cam}{suffix}.csv"
        if not path.exists():
            print(f"GT not found for {cam}, skipping")
            continue

        df_gt = pd.read_csv(path, header=[0, 1, 2])
        flat_cols = ['_'.join(col).strip() for col in df_gt.columns.values]
        df_gt.columns = flat_cols

        coord_cols = [
            col for col in flat_cols
            if any(kp in col and coord in col
                   for kp in cfg_d.data.keypoint_names
                   for coord in ['x', 'y'])
        ]

        num_rows = df_gt.shape[0]
        num_coords_per_frame = len(coord_cols)

        # Slice refined predictions
        preds_refined = prediction_array[idx:idx + num_rows, :num_coords_per_frame]
        idx += num_rows

        # ---------------- SAVE REFINED PREDICTIONS CSV ----------------
        df_pred_ref = df_gt.copy()
        df_pred_ref.loc[:, coord_cols] = preds_refined

        col_tuples = [tuple(c.split("_")) for c in flat_cols]
        df_pred_ref.columns = pd.MultiIndex.from_tuples(col_tuples)

        out_pred = pred_dir / f"predictions_{cam}{suffix}_refined.csv"
        df_pred_ref.to_csv(out_pred, index=False)
        print(f"Saved refined predictions → {out_pred}")

        # =====================================================================
        # --------------------- PIXEL ERRORS (REFINED) -----------------------
        # =====================================================================
        gt_xy = df_gt.loc[:, coord_cols].to_numpy()
        refined_errs = []
        for k in range(0, num_coords_per_frame, 2):
            err = np.sqrt(((preds_refined[:, k:k+2] - gt_xy[:, k:k+2]) ** 2).sum(axis=1))
            refined_errs.append(err)
        refined_errs = np.vstack(refined_errs).T  # N × K

        # =====================================================================
        # ------------------ PIXEL ERRORS (ORIGINAL PREDICTIONS) --------------
        # =====================================================================
        if cam not in pred_original_dict:
            print(f"No original predictions for {cam}, skipping stats plots.")
            continue

        df_orig = pred_original_dict[cam]  # Already flattened & filtered

        # Extract only xy (remove likelihood columns)
        orig_coord_cols = []
        for kp in cfg_d.data.keypoint_names:
            orig_coord_cols.extend([f"heatmap_multiview_transformer_tracker_{kp}_x", f"heatmap_multiview_transformer_tracker_{kp}_y"])

        orig_xy = df_orig[orig_coord_cols].to_numpy()

        orig_errs = []
        for k in range(0, num_coords_per_frame, 2):
            err = np.sqrt(((orig_xy[:, k:k+2] - gt_xy[:, k:k+2]) ** 2).sum(axis=1))
            orig_errs.append(err)
        orig_errs = np.vstack(orig_errs).T  # N × K

        # =====================================================================
        # ------------------------- SORT ORDER (ORIGINAL) ---------------------
        # =====================================================================
        # The difficulty ordering is based on ORIGINAL pixel error
        # This is 1D per frame → we choose L2 norm across keypoints or max?
        # The user wants CDF-like sorting per keypoint → so sort per keypoint individually.

        keypoints = cfg_d.data.keypoint_names

        cam_stats_dir = stats_dir / f"{cam}"
        cam_stats_dir.mkdir(exist_ok=True)

        # =====================================================================
        # ------------------- PLOTS: ORIGINAL vs REFINED ----------------------
        # =====================================================================
        for i, kp in enumerate(keypoints):

            orig_kp = orig_errs[:, i]
            refined_kp = refined_errs[:, i]

            # Sort frames by ORIGINAL difficulty
            order = np.argsort(orig_kp)

            orig_sorted = orig_kp[order]
            refined_sorted = refined_kp[order]

            # --------------------- PLOT ---------------------
            plt.figure(figsize=(7, 5))
            plt.plot(orig_sorted, label="Original Error", linewidth=2)
            plt.plot(refined_sorted, label="Refined Error", linewidth=2)
            plt.xlabel("Frames (sorted by original difficulty)")
            plt.ylabel("Pixel Error")
            plt.title(f"{cam} — {kp}\nOriginal vs Refined Pixel Error")
            plt.grid(alpha=0.3)
            plt.legend()

            out_plot = cam_stats_dir / f"pixel_error_compare_{cam}_{kp}.png"
            plt.savefig(out_plot, dpi=150, bbox_inches="tight")
            plt.close()

        print(f"Saved comparison stats → {cam_stats_dir}")





class GNNDataModule(pl.LightningDataModule):
    """Data module for GNN training."""

    def __init__(self,
                 X_train: np.ndarray,
                 y_train: np.ndarray,
                 X_val: np.ndarray,
                 y_val: np.ndarray,
                 batch_size: int = 64):
        super().__init__()
        self.X_train = X_train
        self.y_train = y_train
        self.X_val = X_val
        self.y_val = y_val
        self.batch_size = batch_size

    def setup(self, stage: Optional[str] = None):
        # Convert to PyTorch tensors
        self.train_dataset = TensorDataset(
            torch.FloatTensor(self.X_train),
            torch.FloatTensor(self.y_train)
        )
        self.val_dataset = TensorDataset(
            torch.FloatTensor(self.X_val),
            torch.FloatTensor(self.y_val)
        )

    def train_dataloader(self):
        return DataLoader(self.train_dataset, batch_size=self.batch_size, shuffle=True)

    def val_dataloader(self):
        return DataLoader(self.val_dataset, batch_size=self.batch_size)


class ResidualGNN(pl.LightningModule):
    """Residual GNN for keypoint refinement."""

    def __init__(self,
                 input_dim: int,
                 n_keypoints: int,
                 hidden_dims: List[int] = [16, 8],
                 hidden_heads: List[int] = [8,4],
                 skeleton: np.ndarray=None,
                 negative_slope: float = 0.2,
                 dropout: float = 0.1,
                 learning_rate: float = 1e-3,
                 weight_decay: float = 1e-4,
                 use_gat: bool = False):
        super().__init__()
        self.save_hyperparameters()
        self.n_keypoints = int(n_keypoints)
        self.register_buffer("skeleton", torch.tensor(skeleton, dtype=torch.long))  # shape (2, num_edges)

        # Features per node (x, y, and optionally confidence)
        if input_dim % self.n_keypoints != 0:
            raise ValueError(
                f"input_dim ({input_dim}) must be divisible by n_keypoints ({self.n_keypoints})."
            )
        self.node_feat_dim = input_dim // self.n_keypoints

        self.layers = nn.ModuleList()
        self.use_gat = use_gat
        prev_dim = self.node_feat_dim
        prev_head = 1
        if not self.use_gat:
            hidden_heads = [1] * len(hidden_dims)   # force heads=1 for GCN

        # Build hidden layers
        for hidden_dim, hidden_head in zip(hidden_dims, hidden_heads):
            if self.use_gat:
                conv = GATConv(
                    in_channels=prev_dim * prev_head,
                    out_channels=hidden_dim,
                    heads=hidden_head,
                    negative_slope=negative_slope,
                    concat=True,
                )
                out_dim_for_norm = hidden_dim * hidden_head
                prev_head = hidden_head
            else:
                conv = GCNConv(
                    in_channels=prev_dim * prev_head,
                    out_channels=hidden_dim,
                )
                out_dim_for_norm = hidden_dim
                prev_head = 1  # no heads in GCN path

            self.layers.append(conv)
            self.layers.append(nn.BatchNorm1d(out_dim_for_norm))
            self.layers.append(nn.ReLU())
            self.layers.append(nn.Dropout(dropout))
            prev_dim = hidden_dim

        # Output layer - predicts coordinate adjustments
        self.output_layer = nn.Linear(prev_dim * prev_head, 2)

        self.learning_rate = learning_rate
        self.weight_decay = weight_decay

    def forward(self, x: torch.Tensor) -> torch.Tensor:
        base = self.n_keypoints * 2
        residual = x[:, :base]  # Original coordinates
        x = x.reshape(-1, self.n_keypoints, self.node_feat_dim)

        # Reshape for GNN processing: (batch_size * n_keypoints, node_feat_dim)
        # and create edge_index for each sample in the batch
        batch_size = x.shape[0]
        x = x.reshape(batch_size * self.n_keypoints, self.node_feat_dim)
        edge_index = torch.cat(
            [self.skeleton + i * self.n_keypoints for i in range(batch_size)],
            dim=1
        )  # shape (2, num_edges * batch_size)
        for layer in self.layers:
            x = layer(x, edge_index=edge_index) if isinstance(layer, (GATConv, GCNConv)) else layer(x)

        # Reshape back to (batch_size, n_keypoints, feature_dim) for the linear layer
        x = x.reshape(batch_size, self.n_keypoints, -1)
        adjustments = self.output_layer(x)

        # Reshape adjustments back to (batch_size, n_keypoints*2)
        adjustments = adjustments.reshape(batch_size, -1)

        # Residual connection: original coords + learned adjustments
        return residual + adjustments

    def training_step(self, batch, batch_idx):
        x, y = batch
        y_pred = self(x)
        loss = F.mse_loss(y_pred, y)

        self.log('train_loss', loss, prog_bar=True)
        return loss

    def validation_step(self, batch, batch_idx):
        x, y = batch
        y_pred = self(x)
        loss = F.mse_loss(y_pred, y)

        # Calculate MPJPE (Mean Per Joint Position Error)
        mpjpe = torch.sqrt(F.mse_loss(y_pred, y, reduction='none')).mean(dim=1).mean()

        self.log('val_loss', loss, prog_bar=True)
        self.log('val_mpjpe', mpjpe, prog_bar=True)
        return loss

    def configure_optimizers(self):
        optimizer = torch.optim.AdamW(
            self.parameters(),
            lr=self.learning_rate,
            weight_decay=self.weight_decay
        )
        scheduler = torch.optim.lr_scheduler.ReduceLROnPlateau(
            optimizer, mode='min', factor=0.5, patience=10
        )

        return {
            'optimizer': optimizer,
            'lr_scheduler': {
                'scheduler': scheduler,
                'monitor': 'val_loss'
            }
        }


class PoseGNNLOO(pl.LightningModule):
    """
    Graph-based pose model for leave-one-out (LOO) reconstruction.

    Input x:  [coords (2K), optional conf (K), mask (K)]
              shape (B, 2K + (K if use_confidence else 0) + K)

      - coords: flattened [x0, y0, ..., x_{K-1}, y_{K-1}]
      - confs:  [c0, ..., c_{K-1}]  (optional)
      - mask:   [m0, ..., m_{K-1}], where m_j = 1 if keypoint j is DROPPED

    Target y_true: original coords, shape (B, 2K).

    We compute loss only on dropped keypoints (mask == 1), mirroring PoseMLPLOO.
    """

    def __init__(
        self,
        input_dim: int,
        n_keypoints: int,
        skeleton: np.ndarray,
        hidden_dims: List[int] = [16, 8],
        hidden_heads: List[int] = [8, 4],
        negative_slope: float = 0.2,
        dropout: float = 0.1,
        learning_rate: float = 1e-3,
        weight_decay: float = 1e-4,
        use_confidence: bool = True,
    ):
        super().__init__()
        self.save_hyperparameters()
        self.n_keypoints = int(n_keypoints)
        self.use_confidence = bool(use_confidence)

        # edge_index (2, num_edges)
        self.skeleton = torch.tensor(skeleton, dtype=torch.long)

        # Per-node feature dimension = input_dim // K
        feat_dim = input_dim // self.n_keypoints

        self.layers = nn.ModuleList()
        prev_dim = feat_dim
        prev_head = 1

        for hidden_dim, hidden_head in zip(hidden_dims, hidden_heads):
            # GATConv over all nodes in the batch graph
            self.layers.append(
                GATConv(
                    in_channels=prev_dim * prev_head,
                    out_channels=hidden_dim,
                    heads=hidden_head,
                    negative_slope=negative_slope,
                    concat=True,
                )
            )
            # BatchNorm over (num_nodes_in_batch, C)
            self.layers.append(nn.BatchNorm1d(hidden_dim * hidden_head))
            self.layers.append(nn.ReLU())
            self.layers.append(nn.Dropout(dropout))

            prev_dim = hidden_dim
            prev_head = hidden_head

        # Per-node output: 2D coords
        self.output_layer = nn.Linear(prev_dim * prev_head, 2)

        self.learning_rate = learning_rate
        self.weight_decay = weight_decay

    # ---- helpers to parse input into node features + mask ----

    def _split_input(
        self, x: torch.Tensor
    ) -> tuple[torch.Tensor, torch.Tensor, torch.Tensor]:
        """
        x: (B, D = 2K + (K if use_conf else 0) + K)

        Returns:
          node_feats: (B, K, F)  where F = 3 or 4
          mask:       (B, K)     1 = dropped keypoint
          coords_true:(B, 2K)    flattened true coords (for convenience)
        """
        B = x.shape[0]
        K = self.n_keypoints

        base = 2 * K
        coords_flat = x[:, :base]  # (B, 2K)
        coords = coords_flat.view(B, K, 2)  # (B, K, 2)

        if self.use_confidence:
            conf_start = base
            conf_end = conf_start + K
            conf = x[:, conf_start:conf_end].view(B, K, 1)  # (B, K, 1)
            mask = x[:, conf_end : conf_end + K].view(B, K)  # (B, K)
            mask_unsq = mask.unsqueeze(-1)  # (B, K, 1)
            node_feats = torch.cat([coords, conf, mask_unsq], dim=-1)  # (B, K, 4)
        else:
            # no conf: coords + mask
            mask = x[:, base : base + K].view(B, K)  # (B, K)
            mask_unsq = mask.unsqueeze(-1)  # (B, K, 1)
            node_feats = torch.cat([coords, mask_unsq], dim=-1)  # (B, K, 3)

        return node_feats, mask, coords_flat

    # ---- forward & loss ----

    def forward(self, x: torch.Tensor) -> torch.Tensor:
        """
        Returns: predicted coords, shape (B, 2K)
        """
        node_feats, mask, coords_flat = self._split_input(x)
        B, K, F = node_feats.shape

        # Flatten nodes into a single batch graph
        h = node_feats.reshape(B * K, F)

        # Build batched edge_index by offsetting node ids per example
        edge_index_list = []
        for i in range(B):
            edge_index_list.append(self.skeleton + i * K)
        edge_index = torch.cat(edge_index_list, dim=1)  # (2, E_total)

        for layer in self.layers:
            if isinstance(layer, GATConv):
                h = layer(h, edge_index=edge_index)
            else:
                h = layer(h)

        # Back to (B, K, feat_dim)
        h = h.reshape(B, K, -1)
        coords_pred = self.output_layer(h)  # (B, K, 2)
        return coords_pred.reshape(B, 2 * K)  # (B, 2K)

    def _compute_loss(self, x: torch.Tensor, y_true: torch.Tensor) -> torch.Tensor:
        """
        Only penalize dropped keypoints (mask == 1).
        """
        node_feats, mask, _ = self._split_input(x)
        B, K = mask.shape

        y_pred = self.forward(x)  # (B, 2K)

        y_pred_reshaped = y_pred.view(B, K, 2)
        y_true_reshaped = y_true.view(B, K, 2)

        mask_expanded = mask.unsqueeze(-1).expand_as(y_true_reshaped)  # (B, K, 2)
        diff = (y_pred_reshaped - y_true_reshaped) ** 2
        masked_diff = diff * mask_expanded

        denom = mask_expanded.sum()
        if denom < 1.0:
            # Fallback: plain MSE on all joints if for some reason no drops in batch
            return F.mse_loss(y_pred, y_true)

        loss = masked_diff.sum() / denom
        return loss

    # ---- Lightning hooks ----

    def training_step(self, batch, batch_idx):
        x, y_true = batch
        loss = self._compute_loss(x, y_true)
        self.log("train_loss", loss, prog_bar=True)
        return loss

    def validation_step(self, batch, batch_idx):
        x, y_true = batch
        loss = self._compute_loss(x, y_true)
        self.log("val_loss", loss, prog_bar=True)
        return loss

    def configure_optimizers(self):
        optimizer = torch.optim.AdamW(
            self.parameters(),
            lr=self.learning_rate,
            weight_decay=self.weight_decay,
        )
        scheduler = torch.optim.lr_scheduler.ReduceLROnPlateau(
            optimizer, mode="min", factor=0.5, patience=10
        )
        return {
            "optimizer": optimizer,
            "lr_scheduler": {
                "scheduler": scheduler,
                "monitor": "val_loss",
            },
        }<|MERGE_RESOLUTION|>--- conflicted
+++ resolved
@@ -17,11 +17,7 @@
 from src.utils.logging import logger
 
 from src.evaluation.metrics import evaluate_model, calculate_improvement
-<<<<<<< HEAD
-from src.data_loading.load_data import prepare_data, prepare_loo_eval_data
-=======
-from src.data_loading.load_data import prepare_data, load_pred_data
->>>>>>> b32284c1
+from src.data_loading.load_data import prepare_data, prepare_loo_eval_data, load_pred_data
 
 def convert_labels_to_indices(keypoints: List[str], skeleton: List[Tuple[str, str]]) -> List[Tuple[int, int]]:
     keypoint_to_index = {kp: idx for idx, kp in enumerate(keypoints)}
@@ -575,9 +571,19 @@
         num_rows = df_gt.shape[0]
         num_coords_per_frame = len(coord_cols)
 
-        # Slice refined predictions
+        # Slice refined predictions; guard against length mismatches
         preds_refined = prediction_array[idx:idx + num_rows, :num_coords_per_frame]
-        idx += num_rows
+        rows = preds_refined.shape[0]
+        idx += rows
+
+        if rows != num_rows:
+            print(
+                f"Prediction rows ({rows}) != GT rows ({num_rows}) "
+                f"for {cam}{suffix}; skipping save for this camera."
+            )
+            continue
+
+        preds_refined = preds_refined.astype(np.float64, copy=False)
 
         # ---------------- SAVE REFINED PREDICTIONS CSV ----------------
         df_pred_ref = df_gt.copy()
